package com.couchbase.lite.replicator;

import com.couchbase.lite.CouchbaseLiteException;
import com.couchbase.lite.Database;
import com.couchbase.lite.Manager;
import com.couchbase.lite.Misc;
import com.couchbase.lite.RevisionList;
import com.couchbase.lite.Status;
import com.couchbase.lite.internal.Body;
import com.couchbase.lite.internal.RevisionInternal;
import com.couchbase.lite.internal.InterfaceAudience;
import com.couchbase.lite.storage.SQLException;
import com.couchbase.lite.support.BatchProcessor;
import com.couchbase.lite.support.Batcher;
import com.couchbase.lite.support.RemoteRequestCompletionBlock;
import com.couchbase.lite.support.SequenceMap;
import com.couchbase.lite.support.HttpClientFactory;
import com.couchbase.lite.util.Log;

import org.apache.http.client.HttpClient;
import org.apache.http.client.HttpResponseException;

import java.net.URL;
import java.net.URLEncoder;
import java.util.ArrayList;
import java.util.Collections;
import java.util.Comparator;
import java.util.List;
import java.util.Map;
import java.util.concurrent.ScheduledExecutorService;
import java.util.concurrent.TimeUnit;


/**
 * @exclude
 */
@InterfaceAudience.Private
public final class Puller extends Replication implements ChangeTrackerClient {

    private static final int MAX_OPEN_HTTP_CONNECTIONS = 16;

    protected Batcher<List<Object>> downloadsToInsert;
    protected List<RevisionInternal> revsToPull;
    protected ChangeTracker changeTracker;
    protected SequenceMap pendingSequences;
    protected volatile int httpConnectionCount;

    /**
     * Constructor
     */
    @InterfaceAudience.Private
    /* package */ public Puller(Database db, URL remote, boolean continuous, ScheduledExecutorService workExecutor) {
        this(db, remote, continuous, null, workExecutor);
    }

    /**
     * Constructor
     */
    @InterfaceAudience.Private
    /* package */ public Puller(Database db, URL remote, boolean continuous, HttpClientFactory clientFactory, ScheduledExecutorService workExecutor) {
        super(db, remote, continuous, clientFactory, workExecutor);
    }

    @Override
    @InterfaceAudience.Public
    public boolean isPull() {
        return true;
    }

    @Override
    @InterfaceAudience.Public
    public boolean shouldCreateTarget() {
        return false;
    }

    @Override
    @InterfaceAudience.Public
    public void setCreateTarget(boolean createTarget) { }

    @Override
    @InterfaceAudience.Public
    public void stop() {

        if(!running) {
            return;
        }

        if(changeTracker != null) {
            Log.d(Database.TAG, this + ": stopping changetracker " + changeTracker);
            changeTracker.setClient(null);  // stop it from calling my changeTrackerStopped()
            changeTracker.stop();
            changeTracker = null;
            if(!continuous) {
                Log.d(Database.TAG, this + "|" + Thread.currentThread() + ": stop() calling asyncTaskFinished()");
                asyncTaskFinished(1);  // balances asyncTaskStarted() in beginReplicating()
            }
        }

        synchronized(this) {
            revsToPull = null;
        }

        super.stop();

        if(downloadsToInsert != null) {
            downloadsToInsert.flush();
        }
    }


    @Override
    @InterfaceAudience.Private
    public void beginReplicating() {
        if(downloadsToInsert == null) {
            int capacity = 200;
            int delay = 1000;
            downloadsToInsert = new Batcher<List<Object>>(workExecutor, capacity, delay, new BatchProcessor<List<Object>>() {
                @Override
                public void process(List<List<Object>> inbox) {
                    insertRevisions(inbox);
                }
            });
        }
        pendingSequences = new SequenceMap();
        Log.w(Database.TAG, this + ": starting ChangeTracker with since=" + lastSequence);
        changeTracker = new ChangeTracker(remote, continuous ? ChangeTracker.ChangeTrackerMode.LongPoll : ChangeTracker.ChangeTrackerMode.OneShot, true, lastSequence, this);
        Log.w(Database.TAG, this + ": started ChangeTracker " + changeTracker);

        if(filterName != null) {
            changeTracker.setFilterName(filterName);
            if(filterParams != null) {
                changeTracker.setFilterParams(filterParams);
            }
        }
        changeTracker.setDocIDs(documentIDs);
        changeTracker.setRequestHeaders(requestHeaders);
        if(!continuous) {
            Log.d(Database.TAG, this + "|" + Thread.currentThread() + ": beginReplicating() calling asyncTaskStarted()");
            asyncTaskStarted();
        }
        changeTracker.start();
    }


    @Override
    @InterfaceAudience.Private
    protected void stopped() {
        downloadsToInsert = null;
        super.stopped();
    }

    // Got a _changes feed entry from the ChangeTracker.
    @Override
    @InterfaceAudience.Private
    public void changeTrackerReceivedChange(Map<String, Object> change) {

        String lastSequence = change.get("seq").toString();
        String docID = (String)change.get("id");
        if(docID == null) {
            return;
        }
        if(!Database.isValidDocumentId(docID)) {
            Log.w(Database.TAG, String.format("%s: Received invalid doc ID from _changes: %s", this, change));
            return;
        }
        boolean deleted = (change.containsKey("deleted") && ((Boolean)change.get("deleted")).equals(Boolean.TRUE));
        List<Map<String,Object>> changes = (List<Map<String,Object>>)change.get("changes");
        for (Map<String, Object> changeDict : changes) {
            String revID = (String)changeDict.get("rev");
            if(revID == null) {
                continue;
            }
            PulledRevision rev = new PulledRevision(docID, revID, deleted, db);
            rev.setRemoteSequenceID(lastSequence);
            Log.d(Database.TAG, this + ": adding rev to inbox " + rev);

            addToInbox(rev);
        }
        setChangesCount(getChangesCount() + changes.size());
        while(revsToPull != null && revsToPull.size() > 1000) {
            try {
                Thread.sleep(500);  // <-- TODO: why is this here?
            } catch(InterruptedException e) {

            }
        }
    }

    @Override
    @InterfaceAudience.Private
    public void changeTrackerStopped(ChangeTracker tracker) {
        Log.w(Database.TAG, this + ": ChangeTracker " + tracker + " stopped");
        if (error == null && tracker.getLastError() != null) {
            setError(tracker.getLastError());
        }
        changeTracker = null;
        if(batcher != null) {
            Log.d(Database.TAG, this + ": calling batcher.flush().  batcher.count() is " + batcher.count());
            batcher.flush();
        }
        if (!isContinuous()) {
            Log.d(Database.TAG, this + "|" + Thread.currentThread() + ": changeTrackerStopped() calling asyncTaskFinished()");

            // the asyncTaskFinished needs to run on the work executor
            // in order to fix https://github.com/couchbase/couchbase-lite-java-core/issues/91
            // basically, bad things happen when this runs on ChangeTracker thread.
            workExecutor.submit(new Runnable() {
                @Override
                public void run() {
                    asyncTaskFinished(1);  // balances -asyncTaskStarted in -startChangeTracker
                }
            });
        }

    }

    @Override
    @InterfaceAudience.Private
    public HttpClient getHttpClient() {
    	HttpClient httpClient = this.clientFactory.getHttpClient();

        return httpClient;
    }

    /**
     * Process a bunch of remote revisions from the _changes feed at once
     */
    @Override
    @InterfaceAudience.Private
    protected void processInbox(RevisionList inbox) {
        // Ask the local database which of the revs are not known to it:
        //Log.w(Database.TAG, String.format("%s: Looking up %s", this, inbox));
        String lastInboxSequence = ((PulledRevision)inbox.get(inbox.size()-1)).getRemoteSequenceID();
        int total = getChangesCount() - inbox.size();
        if(!db.findMissingRevisions(inbox)) {
            Log.w(Database.TAG, String.format("%s failed to look up local revs", this));
            inbox = null;
        }
        //introducing this to java version since inbox may now be null everywhere
        int inboxCount = 0;
        if(inbox != null) {
            inboxCount = inbox.size();
        }
        if(getChangesCount() != total + inboxCount) {
            setChangesCount(total + inboxCount);
        }

        if(inboxCount == 0) {
            // Nothing to do. Just bump the lastSequence.
            Log.w(Database.TAG, String.format("%s no new remote revisions to fetch", this));
            long seq = pendingSequences.addValue(lastInboxSequence);
            pendingSequences.removeSequence(seq);
            setLastSequence(pendingSequences.getCheckpointedValue());
            return;
        }

        Log.v(Database.TAG, this + " fetching " + inboxCount + " remote revisions...");
        //Log.v(Database.TAG, String.format("%s fetching remote revisions %s", this, inbox));

        // Dump the revs into the queue of revs to pull from the remote db:
        synchronized (this) {
	        if(revsToPull == null) {
	            revsToPull = new ArrayList<RevisionInternal>(200);
	        }

	        for(int i=0; i < inbox.size(); i++) {
	            PulledRevision rev = (PulledRevision)inbox.get(i);
				// FIXME add logic here to pull initial revs in bulk
	            rev.setSequence(pendingSequences.addValue(rev.getRemoteSequenceID()));
	            revsToPull.add(rev);
	        }
		}

        pullRemoteRevisions();
    }

    /**
     * Start up some HTTP GETs, within our limit on the maximum simultaneous number
     *
     * The entire method is not synchronized, only the portion pulling work off the list
     * Important to not hold the synchronized block while we do network access
     */
    @InterfaceAudience.Private
    public void pullRemoteRevisions() {
        Log.d(Database.TAG, this + ": pullRemoteRevisions() with revsToPull size: " + revsToPull.size());
        //find the work to be done in a synchronized block
        List<RevisionInternal> workToStartNow = new ArrayList<RevisionInternal>();
        synchronized (this) {
			while(httpConnectionCount + workToStartNow.size() < MAX_OPEN_HTTP_CONNECTIONS && revsToPull != null && revsToPull.size() > 0) {
				RevisionInternal work = revsToPull.remove(0);
                Log.d(Database.TAG, this + ": add " + work + " to workToStartNow");
                workToStartNow.add(work);
			}
		}

        //actually run it outside the synchronized block
        for(RevisionInternal work : workToStartNow) {
            pullRemoteRevision(work);
        }
    }

    /**
     * Fetches the contents of a revision from the remote db, including its parent revision ID.
     * The contents are stored into rev.properties.
     */
    @InterfaceAudience.Private
    public void pullRemoteRevision(final RevisionInternal rev) {

        Log.d(Database.TAG, this + "|" + Thread.currentThread().toString() + ": pullRemoteRevision with rev: " + rev);

        Log.d(Database.TAG, this + "|" + Thread.currentThread() + ": pullRemoteRevision() calling asyncTaskStarted()");

        asyncTaskStarted();
        ++httpConnectionCount;

        // Construct a query. We want the revision history, and the bodies of attachments that have
        // been added since the latest revisions we have locally.
        // See: http://wiki.apache.org/couchdb/HTTP_Document_API#Getting_Attachments_With_a_Document
        StringBuilder path = new StringBuilder("/" + URLEncoder.encode(rev.getDocId()) + "?rev=" + URLEncoder.encode(rev.getRevId()) + "&revs=true&attachments=true");
        List<String> knownRevs = knownCurrentRevIDs(rev);
        if(knownRevs == null) {
            //this means something is wrong, possibly the replicator has shut down
            Log.d(Database.TAG, this + "|" + Thread.currentThread() + ": pullRemoteRevision() calling asyncTaskFinished()");
            asyncTaskFinished(1);
            --httpConnectionCount;
            return;
        }
        if(knownRevs.size() > 0) {
            path.append("&atts_since=");
            path.append(joinQuotedEscaped(knownRevs));
        }

        //create a final version of this variable for the log statement inside
        //FIXME find a way to avoid this
        final String pathInside = path.toString();
        sendAsyncMultipartDownloaderRequest("GET", pathInside, null, db, new RemoteRequestCompletionBlock() {

            @Override
            public void onCompletion(Object result, Throwable e) {
                try {
                    // OK, now we've got the response revision:
                    Log.d(Database.TAG, this + ": pullRemoteRevision got response for rev: " + rev);
                    if(result != null) {
                        Map<String,Object> properties = (Map<String,Object>)result;
                        List<String> history = db.parseCouchDBRevisionHistory(properties);
                        if(history != null) {
                            PulledRevision gotRev = new PulledRevision(properties, db);
                            // Add to batcher ... eventually it will be fed to -insertRevisions:.
                            List<Object> toInsert = new ArrayList<Object>();
                            toInsert.add(gotRev);
                            toInsert.add(history);
                            Log.d(Database.TAG, this + ": pullRemoteRevision add rev: " + rev + " to batcher");
                            downloadsToInsert.queueObject(toInsert);
                            Log.d(Database.TAG, this + "|" + Thread.currentThread() + ": pullRemoteRevision.onCompletion() calling asyncTaskStarted()");

                            asyncTaskStarted();
                        } else {
                            Log.w(Database.TAG, this + ": Missing revision history in response from " + pathInside);
                            setCompletedChangesCount(getCompletedChangesCount() + 1);
                        }
                    } else {
                        if(e != null) {
                            Log.e(Database.TAG, "Error pulling remote revision", e);
                            error = e;
                        }
                        setCompletedChangesCount(getCompletedChangesCount() + 1);
                    }
<<<<<<< HEAD
                } finally {
                    Log.d(Database.TAG, this + "|" + Thread.currentThread() + ": pullRemoteRevision.onCompletion() calling asyncTaskFinished()");
                    asyncTaskFinished(1);
=======
                } else {
                    if(e != null) {
                        Log.e(Database.TAG, "Error pulling remote revision", e);
                        setError(e);
                    }
                    revisionFailed();
                    setCompletedChangesCount(getCompletedChangesCount() + 1);
>>>>>>> 3de72fdd
                }

                // Note that we've finished this task; then start another one if there
                // are still revisions waiting to be pulled:
                --httpConnectionCount;
                pullRemoteRevisions();

            }
        });

    }

    /**
     * This will be called when _revsToInsert fills up:
     */
    @InterfaceAudience.Private
    public void insertRevisions(List<List<Object>> revs) {
        Log.i(Database.TAG, this + " inserting " + revs.size() + " revisions...");
        //Log.v(Database.TAG, String.format("%s inserting %s", this, revs));

        /* Updating self.lastSequence is tricky. It needs to be the received sequence ID of
        the revision for which we've successfully received and inserted (or rejected) it and
        all previous received revisions. That way, next time we can start tracking remote
        changes from that sequence ID and know we haven't missed anything. */
        /* FIX: The current code below doesn't quite achieve that: it tracks the latest
        sequence ID we've successfully processed, but doesn't handle failures correctly
        across multiple calls to -insertRevisions. I think correct behavior will require
        keeping an NSMutableIndexSet to track the fake-sequences of all processed revisions;
        then we can find the first missing index in that set and not advance lastSequence
        past the revision with that fake-sequence. */
        Collections.sort(revs, new Comparator<List<Object>>() {

            public int compare(List<Object> list1, List<Object> list2) {
                RevisionInternal reva = (RevisionInternal)list1.get(0);
                RevisionInternal revb = (RevisionInternal)list2.get(0);
                return Misc.TDSequenceCompare(reva.getSequence(), revb.getSequence());
            }

        });

        if(db == null) {
            Log.d(Database.TAG, this + "|" + Thread.currentThread() + ": insertRevisions() calling asyncTaskFinished() since db == null");
            asyncTaskFinished(revs.size());
            return;
        }
        db.beginTransaction();
        boolean success = false;
        try {
            for (List<Object> revAndHistory : revs) {
                PulledRevision rev = (PulledRevision)revAndHistory.get(0);
                long fakeSequence = rev.getSequence();
                List<String> history = (List<String>)revAndHistory.get(1);
                // Insert the revision:

                try {
                    Log.i(Database.TAG, this + ": db.forceInsert " + rev);
                    db.forceInsert(rev, history, remote);
                    Log.i(Database.TAG, this + ": db.forceInsert succeeded " + rev);
                } catch (CouchbaseLiteException e) {
                    if(e.getCBLStatus().getCode() == Status.FORBIDDEN) {
                        Log.i(Database.TAG, this + ": Remote rev failed validation: " + rev);
                    } else {
                        Log.w(Database.TAG, this + " failed to write " + rev + ": status=" + e.getCBLStatus().getCode());
                        revisionFailed();
                        setError(new HttpResponseException(e.getCBLStatus().getCode(), null));
                        continue;
                    }
                }

                pendingSequences.removeSequence(fakeSequence);
            }

            Log.w(Database.TAG, this + " finished inserting " + revs.size() + " revisions");

            setLastSequence(pendingSequences.getCheckpointedValue());

            success = true;
        } catch(SQLException e) {
            Log.e(Database.TAG, this + ": Exception inserting revisions", e);
        } finally {
            db.endTransaction(success);
            Log.d(Database.TAG, this + "|" + Thread.currentThread() + ": insertRevisions() calling asyncTaskFinished()");
            asyncTaskFinished(revs.size());
        }

        setCompletedChangesCount(getCompletedChangesCount() + revs.size());
    }

    @InterfaceAudience.Private
    /* package */ List<String> knownCurrentRevIDs(RevisionInternal rev) {
        if(db != null) {
            return db.getAllRevisionsOfDocumentID(rev.getDocId(), true).getAllRevIds();
        }
        return null;
    }

    @InterfaceAudience.Private
    public String joinQuotedEscaped(List<String> strings) {
        if(strings.size() == 0) {
            return "[]";
        }
        byte[] json = null;
        try {
            json = Manager.getObjectMapper().writeValueAsBytes(strings);
        } catch (Exception e) {
            Log.w(Database.TAG, "Unable to serialize json", e);
        }
        return URLEncoder.encode(new String(json));
    }

<<<<<<< HEAD
    @InterfaceAudience.Private
    boolean goOffline() {
        Log.d(Database.TAG, this + " goOffline() called, stopping changeTracker: " + changeTracker);

=======
    @InterfaceAudience.Public
    public boolean goOffline() {
>>>>>>> 3de72fdd
        if (!super.goOffline()) {
            return false;
        }

        if (changeTracker != null) {
            changeTracker.stop();
        }

        return true;
    }



}

/**
 * A revision received from a remote server during a pull. Tracks the opaque remote sequence ID.
 */
@InterfaceAudience.Private
class PulledRevision extends RevisionInternal {

    public PulledRevision(Body body, Database database) {
        super(body, database);
    }

    public PulledRevision(String docId, String revId, boolean deleted, Database database) {
        super(docId, revId, deleted, database);
    }

    public PulledRevision(Map<String, Object> properties, Database database) {
        super(properties, database);
    }

    protected String remoteSequenceID;

    public String getRemoteSequenceID() {
        return remoteSequenceID;
    }

    public void setRemoteSequenceID(String remoteSequenceID) {
        this.remoteSequenceID = remoteSequenceID;
    }

}<|MERGE_RESOLUTION|>--- conflicted
+++ resolved
@@ -361,23 +361,14 @@
                     } else {
                         if(e != null) {
                             Log.e(Database.TAG, "Error pulling remote revision", e);
-                            error = e;
+                            setError(e);
                         }
+                        revisionFailed();
                         setCompletedChangesCount(getCompletedChangesCount() + 1);
                     }
-<<<<<<< HEAD
                 } finally {
                     Log.d(Database.TAG, this + "|" + Thread.currentThread() + ": pullRemoteRevision.onCompletion() calling asyncTaskFinished()");
                     asyncTaskFinished(1);
-=======
-                } else {
-                    if(e != null) {
-                        Log.e(Database.TAG, "Error pulling remote revision", e);
-                        setError(e);
-                    }
-                    revisionFailed();
-                    setCompletedChangesCount(getCompletedChangesCount() + 1);
->>>>>>> 3de72fdd
                 }
 
                 // Note that we've finished this task; then start another one if there
@@ -488,15 +479,10 @@
         return URLEncoder.encode(new String(json));
     }
 
-<<<<<<< HEAD
-    @InterfaceAudience.Private
-    boolean goOffline() {
-        Log.d(Database.TAG, this + " goOffline() called, stopping changeTracker: " + changeTracker);
-
-=======
+
     @InterfaceAudience.Public
     public boolean goOffline() {
->>>>>>> 3de72fdd
+        Log.d(Database.TAG, this + " goOffline() called, stopping changeTracker: " + changeTracker);
         if (!super.goOffline()) {
             return false;
         }
